--- conflicted
+++ resolved
@@ -51,29 +51,19 @@
 - **Epic**: ingestion
 - **Tags**: injury, data
 
-<<<<<<< HEAD
-**3. QLT-001** - QLT-001: Smart data quality checks with CI integration
+**3. PREDICTIONS_OUTPUTS** - User Story: Predictions & Outputs
+- **File**: `backlog/models/PREDICTIONS_OUTPUTS.md`
+- **Owner**: TBD
+- **Estimate**: 5 story points
+- **Epic**: predictions
+- **Tags**: outputs, infra
+
+**4. QLT-001** - QLT-001: Data quality checks on joins and keys
 - **File**: `backlog/llm/quality/01-data-quality-checks.md`
 - **Owner**: qa-team
 - **Estimate**: 2sp
 - **Epic**: llm_backlog
 - **Tags**: quality, data
-- **Note**: CI-friendly approach - validates code, not missing data
-=======
-**3. PREDICTIONS_OUTPUTS** - User Story: Predictions & Outputs
-- **File**: `backlog/models/PREDICTIONS_OUTPUTS.md`
-- **Owner**: TBD
-- **Estimate**: 5 story points
-- **Epic**: predictions
-- **Tags**: outputs, infra
-
-**4. NFL_PLAYER_INJURY_DATA_INTEGRATION** - User Story: NFL Player Injury Data Integration
-- **File**: `backlog/models/NFL_PLAYER_INJURY_DATA_INTEGRATION.md`
-- **Owner**: TBD
-- **Estimate**: 5 story points
-- **Epic**: ingestion
-- **Tags**: injury, data
->>>>>>> 27c8635e
 
 ### 📋 Medium Priority - Next in Queue
 
