--- conflicted
+++ resolved
@@ -1,8 +1,7 @@
-<<<<<<< HEAD
 {
   "metadata": {
     "last_updated": "2025-08-28",
-    "total_backlog_stories": 96,
+    "total_backlog_stories": 97,
     "format_version": "2.0",
     "generated_by": "Strategic Business Analysis",
     "priority_method": "business_value_assessment",
@@ -1785,1795 +1784,6 @@
       "last_updated": "2025-08-28",
       "owner": "",
       "file_path": "backlog/ui/UI-010-Real-time_Performance_Monitoring_Dashboard.md"
-    }
-  ]
-=======
-{
-  "metadata": {
-    "last_updated": "2025-08-28",
-    "total_backlog_stories": 97,
-    "format_version": "2.0",
-    "generated_by": "Strategic Business Analysis",
-    "priority_method": "business_value_assessment",
-    "top_10_prioritized": true,
-    "prioritization_rationale": "Based on revenue impact, user confidence, and logical dependencies"
-  },
-  "backlog": [
-    {
-      "id": "ADH-001",
-      "title": "Update Busta for Adhoc Stories",
-      "branch_name": "adh-001-update-busta-for-adhoc-stories",
-      "file_path": "backlog/adhoc/ADH-001-Update_Busta_for_Adhoc_Stories.md",
-      "status": "accepted",
-      "priority": 99,
-      "estimate": "TBD",
-      "epic": "adhoc",
-      "dependencies": [],
-      "labels": [
-        "ad-hoc",
-        "maintenance"
-      ],
-      "owner": "Neo Starlord of Thunder",
-      "created": "2025-08-26",
-      "last_updated": "2025-08-27"
-    },
-    {
-      "id": "ADH-002",
-      "title": "Fix Inventory Sidebar",
-      "branch_name": "adh-002-fix-inventory-sidebar",
-      "file_path": "backlog/adhoc/ADH-002-Fix_Inventory_Sidebar.md",
-      "status": "accepted",
-      "priority": 99,
-      "estimate": "TBD",
-      "epic": "adhoc",
-      "dependencies": [],
-      "labels": [
-        "ad-hoc",
-        "maintenance"
-      ],
-      "owner": "Neo Starlord of Thunder",
-      "created": "2025-08-26",
-      "last_updated": "2025-08-27"
-    },
-    {
-      "id": "ADH-003",
-      "title": "Untrack Log Files",
-      "branch_name": "adh-003-untrack-log-files",
-      "file_path": "backlog/adhoc/ADH-003-Untrack_Log_Files.md",
-      "status": "accepted",
-      "priority": 99,
-      "estimate": "TBD",
-      "epic": "adhoc",
-      "dependencies": [],
-      "labels": [
-        "ad-hoc",
-        "maintenance"
-      ],
-      "owner": "Neo Starlord of Thunder",
-      "created": "2025-08-26",
-      "last_updated": "2025-08-27"
-    },
-    {
-      "id": "ADH-004",
-      "title": "Next Story Preview",
-      "branch_name": "adh-004-next-story-preview",
-      "file_path": "backlog/adhoc/ADH-004-Next-Story-Preview.md",
-      "status": "accepted",
-      "priority": 99,
-      "estimate": "TBD",
-      "epic": "adhoc",
-      "dependencies": [],
-      "labels": [
-        "accepted"
-      ],
-      "owner": "Neo Starlord of Thunder",
-      "created": "2025-08-27",
-      "last_updated": "2025-08-27"
-    },
-    {
-      "id": "ADH-008",
-      "title": "Advanced Nfl Statistics Integration",
-      "branch_name": "adh-008-advanced-nfl-statistics-integration",
-      "file_path": "backlog/adhoc/ADH-008-advanced-nfl-statistics-integration.md",
-      "status": "accepted",
-      "priority": 99,
-      "estimate": "TBD",
-      "epic": "adhoc",
-      "dependencies": [],
-      "labels": [
-        "accepted"
-      ],
-      "owner": "Neo Starlord of Thunder",
-      "created": "2025-08-27",
-      "last_updated": "2025-08-27"
-    },
-    {
-      "id": "ADH-009",
-      "title": "Ai Generated Sales Pitch",
-      "branch_name": "adh-009-ai-generated-sales-pitch",
-      "file_path": "backlog/adhoc/ADH-009-ai-generated-sales-pitch.md",
-      "status": "accepted",
-      "priority": 99,
-      "estimate": "TBD",
-      "epic": "adhoc",
-      "dependencies": [],
-      "labels": [
-        "accepted"
-      ],
-      "owner": "Neo Starlord of Thunder",
-      "created": "2025-08-27",
-      "last_updated": "2025-08-27"
-    },
-    {
-      "id": "ADH-010",
-      "title": "User Story: Backtesting & ROI Tracking",
-      "branch_name": "adh-010-user-story-backtesting-roi-tracking",
-      "file_path": "backlog/adhoc/ADH-010-backtesting-roi-tracking.md",
-      "status": "accepted",
-      "priority": 9,
-      "estimate": 8,
-      "epic": "adhoc",
-      "dependencies": [],
-      "labels": [
-        "backtesting",
-        "roi"
-      ],
-      "owner": "ai-agent",
-      "created": "2025-08-27",
-      "last_updated": "2025-08-24"
-    },
-    {
-      "id": "ADH-011",
-      "title": "Code Style Inventory",
-      "branch_name": "adh-011-code-style-inventory",
-      "file_path": "backlog/adhoc/ADH-011-code-style-inventory.md",
-      "status": "accepted",
-      "priority": 99,
-      "estimate": "TBD",
-      "epic": "adhoc",
-      "dependencies": [],
-      "labels": [
-        "accepted"
-      ],
-      "owner": "Neo Starlord of Thunder",
-      "created": "2025-08-27",
-      "last_updated": "2025-08-27"
-    },
-    {
-      "id": "ADH-012",
-      "title": "Config Standards Yaml Pydantic",
-      "branch_name": "adh-012-config-standards-yaml-pydantic",
-      "file_path": "backlog/adhoc/ADH-012-config-standards-yaml-pydantic.md",
-      "status": "accepted",
-      "priority": 99,
-      "estimate": "TBD",
-      "epic": "adhoc",
-      "dependencies": [],
-      "labels": [
-        "accepted"
-      ],
-      "owner": "Neo Starlord of Thunder",
-      "created": "2025-08-27",
-      "last_updated": "2025-08-27"
-    },
-    {
-      "id": "ADH-013",
-      "title": "Data Catalog",
-      "branch_name": "adh-013-data-catalog",
-      "file_path": "backlog/adhoc/ADH-013-data-catalog.md",
-      "status": "accepted",
-      "priority": 99,
-      "estimate": "TBD",
-      "epic": "adhoc",
-      "dependencies": [],
-      "labels": [
-        "accepted"
-      ],
-      "owner": "Neo Starlord of Thunder",
-      "created": "2025-08-27",
-      "last_updated": "2025-08-27"
-    },
-    {
-      "id": "ADH-014",
-      "title": "Emit Metadata Doc",
-      "branch_name": "adh-014-emit-metadata-doc",
-      "file_path": "backlog/adhoc/ADH-014-emit-metadata-doc.md",
-      "status": "accepted",
-      "priority": 99,
-      "estimate": "TBD",
-      "epic": "adhoc",
-      "dependencies": [],
-      "labels": [
-        "accepted"
-      ],
-      "owner": "Neo Starlord of Thunder",
-      "created": "2025-08-27",
-      "last_updated": "2025-08-27"
-    },
-    {
-      "id": "ADH-015",
-      "title": "End To End Kaggle Nfl Scores",
-      "branch_name": "adh-015-end-to-end-kaggle-nfl-scores",
-      "file_path": "backlog/adhoc/ADH-015-end-to-end-kaggle-nfl-scores.md",
-      "status": "accepted",
-      "priority": 99,
-      "estimate": "TBD",
-      "epic": "adhoc",
-      "dependencies": [],
-      "labels": [
-        "accepted"
-      ],
-      "owner": "Neo Starlord of Thunder",
-      "created": "2025-08-27",
-      "last_updated": "2025-08-27"
-    },
-    {
-      "id": "ADH-016",
-      "title": "End To End Summary",
-      "branch_name": "adh-016-end-to-end-summary",
-      "file_path": "backlog/adhoc/ADH-016-end-to-end-summary.md",
-      "status": "accepted",
-      "priority": 99,
-      "estimate": "TBD",
-      "epic": "adhoc",
-      "dependencies": [],
-      "labels": [
-        "accepted"
-      ],
-      "owner": "Neo Starlord of Thunder",
-      "created": "2025-08-27",
-      "last_updated": "2025-08-27"
-    },
-    {
-      "id": "ADH-017",
-      "title": "Nfl Player Injury Data Integration",
-      "branch_name": "adh-017-nfl-player-injury-data-integration",
-      "file_path": "backlog/adhoc/ADH-017-nfl-player-injury-data-integration.md",
-      "status": "accepted",
-      "priority": 99,
-      "estimate": "TBD",
-      "epic": "adhoc",
-      "dependencies": [],
-      "labels": [
-        "accepted"
-      ],
-      "owner": "Neo Starlord of Thunder",
-      "created": "2025-08-27",
-      "last_updated": "2025-08-27"
-    },
-    {
-      "id": "ADH-018",
-      "title": "Performance Tracking Final",
-      "branch_name": "adh-018-performance-tracking-final",
-      "file_path": "backlog/adhoc/ADH-018-performance-tracking-final.md",
-      "status": "accepted",
-      "priority": 99,
-      "estimate": "TBD",
-      "epic": "adhoc",
-      "dependencies": [],
-      "labels": [
-        "accepted"
-      ],
-      "owner": "Neo Starlord of Thunder",
-      "created": "2025-08-27",
-      "last_updated": "2025-08-27"
-    },
-    {
-      "id": "ADH-019",
-      "title": "Playbook Performance Tracking",
-      "branch_name": "adh-019-playbook-performance-tracking",
-      "file_path": "backlog/adhoc/ADH-019-playbook-performance-tracking.md",
-      "status": "accepted",
-      "priority": 99,
-      "estimate": "TBD",
-      "epic": "adhoc",
-      "dependencies": [],
-      "labels": [
-        "accepted"
-      ],
-      "owner": "Neo Starlord of Thunder",
-      "created": "2025-08-27",
-      "last_updated": "2025-08-27"
-    },
-    {
-      "id": "ADH-020",
-      "title": "Playbook Project Setup",
-      "branch_name": "adh-020-playbook-project-setup",
-      "file_path": "backlog/adhoc/ADH-020-playbook-project-setup.md",
-      "status": "accepted",
-      "priority": 99,
-      "estimate": "TBD",
-      "epic": "adhoc",
-      "dependencies": [],
-      "labels": [
-        "accepted"
-      ],
-      "owner": "Neo Starlord of Thunder",
-      "created": "2025-08-27",
-      "last_updated": "2025-08-27"
-    },
-    {
-      "id": "ADH-021",
-      "title": "Playbook Unified Cli",
-      "branch_name": "adh-021-playbook-unified-cli",
-      "file_path": "backlog/adhoc/ADH-021-playbook-unified-cli.md",
-      "status": "accepted",
-      "priority": 99,
-      "estimate": "TBD",
-      "epic": "adhoc",
-      "dependencies": [],
-      "labels": [
-        "accepted"
-      ],
-      "owner": "Neo Starlord of Thunder",
-      "created": "2025-08-27",
-      "last_updated": "2025-08-27"
-    },
-    {
-      "id": "ADH-022",
-      "title": "PREDICTIONS_OUTPUTS: Predictions & Outputs ✅ ACCEPTED",
-      "branch_name": "adh-022-predictions_outputs-predictions-outputs-accepted",
-      "file_path": "backlog/adhoc/ADH-022-predictions-outputs.md",
-      "status": "accepted",
-      "priority": 99,
-      "estimate": 5,
-      "epic": "adhoc",
-      "dependencies": [
-        "QLT-001"
-      ],
-      "labels": [
-        "outputs",
-        "infra"
-      ],
-      "owner": "implementation-team",
-      "created": "2025-08-27",
-      "last_updated": "2025-08-25"
-    },
-    {
-      "id": "ADH-023",
-      "title": "Session Summary",
-      "branch_name": "adh-023-session-summary",
-      "file_path": "backlog/adhoc/ADH-023-session-summary.md",
-      "status": "accepted",
-      "priority": 99,
-      "estimate": "TBD",
-      "epic": "adhoc",
-      "dependencies": [],
-      "labels": [
-        "accepted"
-      ],
-      "owner": "Neo Starlord of Thunder",
-      "created": "2025-08-27",
-      "last_updated": "2025-08-27"
-    },
-    {
-      "id": "LLM-008",
-      "title": "Offline evaluation harness & metrics tracking",
-      "branch_name": "llm-008-offline-evaluation-harness-metrics-tracking",
-      "file_path": "backlog/core/LLM-008-eval-001-offline-eval-metrics.md",
-      "status": "accepted",
-      "priority": 99,
-      "estimate": "3sp",
-      "epic": "core",
-      "dependencies": [],
-      "labels": [
-        "evaluation",
-        "metrics"
-      ],
-      "owner": "evaluation-team",
-      "created": "2025-08-27",
-      "last_updated": "2025-08-24"
-    },
-    {
-      "id": "LLM-009",
-      "title": "Ablation studies for LLM feature lift",
-      "branch_name": "llm-009-ablation-studies-for-llm-feature-lift",
-      "file_path": "backlog/core/LLM-009-eval-002.md",
-      "status": "accepted",
-      "priority": 99,
-      "estimate": "3sp",
-      "epic": "core",
-      "dependencies": [
-        "EVAL-001"
-      ],
-      "labels": [
-        "evaluation",
-        "ablation",
-        "accepted"
-      ],
-      "owner": "evaluation-team",
-      "created": "2025-08-27",
-      "last_updated": "2025-08-24"
-    },
-    {
-      "id": "LLM-010",
-      "title": "Task runner integration (busta/CLI from repo root) - COMPLETED ✅",
-      "branch_name": "llm-010-task-runner-integration-bustacli-from-repo-root---",
-      "file_path": "backlog/core/LLM-010-task-runner-busta.md",
-      "status": "accepted",
-      "priority": 99,
-      "estimate": "1sp",
-      "epic": "core",
-      "dependencies": [],
-      "labels": [
-        "cli",
-        "busta",
-        "accepted"
-      ],
-      "owner": "infra-team",
-      "created": "2025-08-27",
-      "last_updated": "2025-08-24"
-    },
-    {
-      "id": "LLM-011",
-      "title": "Secrets management & key rotation",
-      "branch_name": "llm-011-secrets-management-key-rotation",
-      "file_path": "backlog/core/LLM-011-inf-004.md",
-      "status": "accepted",
-      "priority": 99,
-      "estimate": "2sp",
-      "epic": "core",
-      "dependencies": [],
-      "labels": [
-        "secrets",
-        "security",
-        "accepted"
-      ],
-      "owner": "AI Assistant",
-      "created": "2025-08-27",
-      "last_updated": "2025-08-24"
-    },
-    {
-      "id": "LLM-012",
-      "title": "Enhanced Multi-Format News RSS Collection System",
-      "branch_name": "llm-012-enhanced-multi-format-news-rss-collection-system",
-      "file_path": "backlog/core/LLM-012-ing-001-news-rss-sources.md",
-      "status": "accepted",
-      "priority": 99,
-      "estimate": "2sp",
-      "epic": "core",
-      "dependencies": [],
-      "labels": [
-        "ingestion",
-        "rss",
-        "accepted"
-      ],
-      "owner": "team-data",
-      "created": "2025-08-27",
-      "last_updated": "2025-08-24"
-    },
-    {
-      "id": "LLM-013",
-      "title": "Odds API integration (moneyline, spread, totals, props) ✅ COMPLETED",
-      "branch_name": "llm-013-odds-api-integration-moneyline-spread-totals-props",
-      "file_path": "backlog/core/LLM-013-ing-003-odds-api-integration.md",
-      "status": "accepted",
-      "priority": 99,
-      "estimate": "2sp",
-      "epic": "core",
-      "dependencies": [],
-      "labels": [
-        "ingestion",
-        "odds",
-        "accepted"
-      ],
-      "owner": "team-data",
-      "created": "2025-08-27",
-      "last_updated": "2025-08-24"
-    },
-    {
-      "id": "LLM-014",
-      "title": "Llm Feature Extraction From News",
-      "branch_name": "llm-014-llm-feature-extraction-from-news",
-      "file_path": "backlog/core/LLM-014-llm-feature-extraction-from-news.md",
-      "status": "accepted",
-      "priority": 99,
-      "estimate": "TBD",
-      "epic": "core",
-      "dependencies": [],
-      "labels": [
-        "accepted"
-      ],
-      "owner": "Neo Starlord of Thunder",
-      "created": "2025-08-27",
-      "last_updated": "2025-08-27"
-    },
-    {
-      "id": "LLM-015",
-      "title": "Feature store schema & lineage ✅ COMPLETED",
-      "branch_name": "llm-015-feature-store-schema-lineage-completed",
-      "file_path": "backlog/core/LLM-015-feature-store-schema.md",
-      "status": "accepted",
-      "priority": 99,
-      "estimate": "4sp",
-      "epic": "core",
-      "dependencies": [],
-      "labels": [
-        "feature-store",
-        "schema",
-        "accepted"
-      ],
-      "owner": "feature-store-team",
-      "created": "2025-08-27",
-      "last_updated": "2025-08-24"
-    },
-    {
-      "id": "LLM-016",
-      "title": "News Rss Sources Integration",
-      "branch_name": "llm-016-news-rss-sources-integration",
-      "file_path": "backlog/core/LLM-016-news-rss-sources-integration.md",
-      "status": "accepted",
-      "priority": 99,
-      "estimate": "TBD",
-      "epic": "core",
-      "dependencies": [],
-      "labels": [
-        "accepted"
-      ],
-      "owner": "Neo Starlord of Thunder",
-      "created": "2025-08-27",
-      "last_updated": "2025-08-27"
-    },
-    {
-      "id": "LLM-017",
-      "title": "Data quality checks on joins and keys ✅ ACCEPTED",
-      "branch_name": "llm-017-data-quality-checks-on-joins-and-keys-accepted",
-      "file_path": "backlog/core/LLM-017-qlt-001-data-quality-checks.md",
-      "status": "accepted",
-      "priority": 99,
-      "estimate": "2sp",
-      "epic": "core",
-      "dependencies": [],
-      "labels": [
-        "quality",
-        "data"
-      ],
-      "owner": "qa-team",
-      "created": "2025-08-27",
-      "last_updated": "2025-08-25"
-    },
-    {
-      "id": "LLM-018",
-      "title": "S01 Social News Schema And Abstraction",
-      "branch_name": "llm-018-s01-social-news-schema-and-abstraction",
-      "file_path": "backlog/core/LLM-018-s01-social-news-schema-and-abstraction.md",
-      "status": "accepted",
-      "priority": 99,
-      "estimate": "TBD",
-      "epic": "core",
-      "dependencies": [],
-      "labels": [
-        "accepted"
-      ],
-      "owner": "Neo Starlord of Thunder",
-      "created": "2025-08-27",
-      "last_updated": "2025-08-27"
-    },
-    {
-      "id": "KAGGLE_DATA_UTILIZATION",
-      "title": "User Story: Kaggle Data Utilization",
-      "branch_name": "kaggle_data_utilization-user-story-kaggle-data-utilization",
-      "file_path": "backlog/models/KAGGLE_DATA_UTILIZATION.md",
-      "status": "draft",
-      "priority": 6,
-      "estimate": 3,
-      "epic": "data_sources",
-      "dependencies": [],
-      "labels": [
-        "external-data"
-      ],
-      "owner": "TBD",
-      "created": "2025-08-27",
-      "last_updated": "2025-08-24"
-    },
-    {
-      "id": "INF-006-ai-inference-monitoring",
-      "title": "AI Inference Performance Monitoring & Cost Optimization",
-      "branch_name": "inf-006-ai-inference-monitoring-ai-inference-performance-monitoring-cost-optimizat",
-      "file_path": "backlog/infrastructure/INF-006-ai-inference-monitoring.md",
-      "status": "backlog",
-      "priority": 99,
-      "estimate": "TBD",
-      "epic": "infra",
-      "dependencies": [
-        "AI_GENERATED_SALES_PITCH"
-      ],
-      "labels": [
-        "infrastructure",
-        "ai",
-        "monitoring",
-        "cost-optimization"
-      ],
-      "owner": "Neo Starlord of Thunder",
-      "created": "2025-08-26",
-      "last_updated": "2025-08-27"
-    },
-    {
-      "id": "SCHEDULING_AUTOMATION",
-      "title": "User Story: Scheduling & Automation",
-      "branch_name": "scheduling_automation-user-story-scheduling-automation",
-      "file_path": "backlog/infrastructure/SCHEDULING_AUTOMATION.md",
-      "status": "draft",
-      "priority": 99,
-      "estimate": 5,
-      "epic": "infra",
-      "dependencies": [],
-      "labels": [
-        "scheduling",
-        "automation"
-      ],
-      "owner": "TBD",
-      "created": "2025-08-27",
-      "last_updated": "2025-08-24"
-    },
-    {
-      "id": "INF-007",
-      "title": "INF-007 - Parallel Data Collection Engine",
-      "branch_name": "inf-007-inf-007---parallel-data-collection-engine",
-      "file_path": "backlog/infrastructure/INF-007-parallel-data-collection.md",
-      "status": "backlog",
-      "priority": 99,
-      "estimate": "TBD",
-      "epic": "infrastructure",
-      "dependencies": [],
-      "labels": [
-        "infrastructure",
-        "data"
-      ],
-      "owner": "Neo Starlord of Thunder",
-      "created": "2025-08-27",
-      "last_updated": "2025-08-27"
-    },
-    {
-      "id": "INF-008",
-      "title": "INF-008 - Data Source Health Monitoring & Alerting",
-      "branch_name": "inf-008-inf-008---data-source-health-monitoring-alerting",
-      "file_path": "backlog/infrastructure/INF-008-data-source-health-monitoring.md",
-      "status": "backlog",
-      "priority": 99,
-      "estimate": "TBD",
-      "epic": "infrastructure",
-      "dependencies": [],
-      "labels": [
-        "infrastructure",
-        "data",
-        "monitoring"
-      ],
-      "owner": "Neo Starlord of Thunder",
-      "created": "2025-08-27",
-      "last_updated": "2025-08-27"
-    },
-    {
-      "id": "INF-009",
-      "title": "ADH Story File Storage System",
-      "branch_name": "inf-009-adhoc-story-file-storage",
-      "file_path": "backlog/infrastructure/INF-009-adhoc-story-file-storage.md",
-      "status": "backlog",
-      "priority": 99,
-      "estimate": "1sp",
-      "epic": "infrastructure",
-      "dependencies": [],
-      "labels": [
-        "adhoc",
-        "workflow",
-        "infrastructure",
-        "process-improvement"
-      ],
-      "owner": "Neo Starlord of Thunder",
-      "created": "2025-08-27",
-      "last_updated": "2025-08-27"
-    },
-    {
-      "id": "INF-010",
-      "title": "Data Source Integration Framework",
-      "branch_name": "inf-010-data-source-integration-framework",
-      "file_path": "backlog/infrastructure/INF-010-data-source-integration-framework.md",
-      "status": "accepted",
-      "priority": 99,
-      "estimate": "TBD",
-      "epic": "infrastructure",
-      "dependencies": [],
-      "labels": [
-        "accepted"
-      ],
-      "owner": "Neo Starlord of Thunder",
-      "created": "2025-08-27",
-      "last_updated": "2025-08-27"
-    },
-    {
-      "id": "INF-011",
-      "title": "User Story: Gold Feature Store ✅ COMPLETED",
-      "branch_name": "inf-011-user-story-gold-feature-store-completed",
-      "file_path": "backlog/infrastructure/INF-011-gold-feature-store.md",
-      "status": "accepted",
-      "priority": 99,
-      "estimate": 8,
-      "epic": "infrastructure",
-      "dependencies": [],
-      "labels": [
-        "feature-store",
-        "schema",
-        "accepted"
-      ],
-      "owner": "AI Assistant",
-      "created": "2025-08-27",
-      "last_updated": "2025-08-24"
-    },
-    {
-      "id": "ING-004",
-      "title": "Playbook Data Sources",
-      "branch_name": "ing-004-playbook-data-sources",
-      "file_path": "backlog/ingestion/ING-004-playbook-data-sources.md",
-      "status": "accepted",
-      "priority": 99,
-      "estimate": "TBD",
-      "epic": "ingestion",
-      "dependencies": [],
-      "labels": [
-        "accepted"
-      ],
-      "owner": "Neo Starlord of Thunder",
-      "created": "2025-08-27",
-      "last_updated": "2025-08-27"
-    },
-    {
-      "id": "PUBLIC_BETTING_DATA_INTEGRATION",
-      "title": "User Story: Public Betting Data Integration",
-      "branch_name": "public_betting_data_integration-user-story-public-betting-data-integration",
-      "file_path": "backlog/models/PUBLIC_BETTING_DATA_INTEGRATION.md",
-      "status": "draft",
-      "priority": 7,
-      "estimate": 5,
-      "epic": "ingestion",
-      "dependencies": [],
-      "labels": [
-        "betting",
-        "trends"
-      ],
-      "owner": "TBD",
-      "created": "2025-08-27",
-      "last_updated": "2025-08-24"
-    },
-    {
-      "id": "WEATHER_DATA_INTEGRATION",
-      "title": "User Story: Weather Data Integration",
-      "branch_name": "weather_data_integration-user-story-weather-data-integration",
-      "file_path": "backlog/models/WEATHER_DATA_INTEGRATION.md",
-      "status": "draft",
-      "priority": 99,
-      "estimate": 3,
-      "epic": "ingestion",
-      "dependencies": [],
-      "labels": [
-        "weather",
-        "external-data"
-      ],
-      "owner": "TBD",
-      "created": "2025-08-27",
-      "last_updated": "2025-08-24"
-    },
-    {
-      "id": "EXP-001",
-      "title": "Grounded explanation cards for picks",
-      "branch_name": "exp-001-grounded-explanation-cards-for-picks",
-      "file_path": "backlog/explain/EXP-001-grounded-explanations.md",
-      "status": "draft",
-      "priority": 99,
-      "estimate": "2sp",
-      "epic": "llm_backlog",
-      "dependencies": [
-        "LLM-002"
-      ],
-      "labels": [
-        "explainability",
-        "ui"
-      ],
-      "owner": "explainability-team",
-      "created": "2025-08-27",
-      "last_updated": "2025-08-24"
-    },
-    {
-      "id": "INF-001",
-      "title": "Configuration standards (YAML + pydantic)",
-      "branch_name": "inf-001-configuration-standards-yaml-pydantic",
-      "file_path": "backlog/infra/INF-001-config-standards-yaml.md",
-      "status": "draft",
-      "priority": 99,
-      "estimate": "2sp",
-      "epic": "llm_backlog",
-      "dependencies": [],
-      "labels": [
-        "config",
-        "yaml",
-        "pydantic"
-      ],
-      "owner": "infra-team",
-      "created": "2025-08-27",
-      "last_updated": "2025-08-24"
-    },
-    {
-      "id": "INF-003",
-      "title": "Caching & TTL for time-sensitive signals",
-      "branch_name": "inf-003-caching-ttl-for-time-sensitive-signals",
-      "file_path": "backlog/infra/INF-002-caching-ttl.md",
-      "status": "draft",
-      "priority": 99,
-      "estimate": "2sp",
-      "epic": "llm_backlog",
-      "dependencies": [],
-      "labels": [
-        "caching",
-        "ttl"
-      ],
-      "owner": "infra-team",
-      "created": "2025-08-27",
-      "last_updated": "2025-08-24"
-    },
-    {
-      "id": "INF-005",
-      "title": "LLM provider failover and model versioning",
-      "branch_name": "inf-005-llm-provider-failover-and-model-versioning",
-      "file_path": "backlog/infra/INF-003-llm-provider-failover.md",
-      "status": "draft",
-      "priority": 99,
-      "estimate": "3sp",
-      "epic": "llm_backlog",
-      "dependencies": [
-        "LLM-001"
-      ],
-      "labels": [
-        "llm",
-        "failover",
-        "versioning"
-      ],
-      "owner": "infra-team",
-      "created": "2025-08-27",
-      "last_updated": "2025-08-24"
-    },
-    {
-      "id": "ING-002",
-      "title": "Article deduplication & enrichment pipeline",
-      "branch_name": "ing-002-article-deduplication-enrichment-pipeline",
-      "file_path": "backlog/ingestion/ING-001-article-dedup-enrich.md",
-      "status": "draft",
-      "priority": 10,
-      "estimate": "3sp",
-      "epic": "llm_backlog",
-      "dependencies": [],
-      "labels": [
-        "ingestion",
-        "dedup",
-        "enrichment"
-      ],
-      "owner": "team-data",
-      "created": "2025-08-27",
-      "last_updated": "2025-08-27"
-    },
-    {
-      "id": "ING-004",
-      "title": "PFR weekly schedule & team stats scraper",
-      "branch_name": "ing-004-pfr-weekly-schedule-team-stats-scraper",
-      "file_path": "backlog/ingestion/ING-002-pfr-scraper-week.md",
-      "status": "draft",
-      "priority": 99,
-      "estimate": "2sp",
-      "epic": "llm_backlog",
-      "dependencies": [],
-      "labels": [
-        "ingestion",
-        "pfr"
-      ],
-      "owner": "team-data",
-      "created": "2025-08-27",
-      "last_updated": "2025-08-24"
-    },
-    {
-      "id": "ING-005",
-      "title": "Content quality scoring and filtering",
-      "branch_name": "ing-005-content-quality-scoring-and-filtering",
-      "file_path": "backlog/ingestion/ING-003-content-quality-filtering.md",
-      "status": "draft",
-      "priority": 99,
-      "estimate": "2sp",
-      "epic": "llm_backlog",
-      "dependencies": [
-        "ING-001",
-        "ING-002"
-      ],
-      "labels": [
-        "ingestion",
-        "quality",
-        "filtering"
-      ],
-      "owner": "team-data",
-      "created": "2025-08-27",
-      "last_updated": "2025-08-24"
-    },
-    {
-      "id": "LLM-001",
-      "title": "LLM extraction of game signals from news",
-      "branch_name": "llm-001-llm-extraction-of-game-signals-from-news",
-      "file_path": "backlog/core/LLM-001-feature-extraction-from-news.md",
-      "status": "completed",
-      "priority": 4,
-      "estimate": "3sp",
-      "epic": "llm_backlog",
-      "dependencies": [
-        "ING-002"
-      ],
-      "labels": [
-        "llm",
-        "features",
-        "news"
-      ],
-      "owner": "team-llm",
-      "created": "2025-08-27",
-      "last_updated": "2025-08-28"
-    },
-    {
-      "id": "LLM-002",
-      "title": "Evidence citation & traceability for LLM outputs",
-      "branch_name": "llm-002-evidence-citation-traceability-for-llm-outputs",
-      "file_path": "backlog/core/LLM-002-evidence-citation-traceability.md",
-      "status": "completed",
-      "priority": 5,
-      "estimate": "3sp",
-      "epic": "llm_backlog",
-      "dependencies": [
-        "LLM-001"
-      ],
-      "labels": [
-        "llm",
-        "traceability",
-        "evidence"
-      ],
-      "owner": "team-llm",
-      "created": "2025-08-27",
-      "last_updated": "2025-08-28"
-    },
-    {
-      "id": "LLM-003",
-      "title": "Entity resolution for teams and players",
-      "branch_name": "llm-003-entity-resolution-for-teams-and-players",
-      "file_path": "backlog/core/LLM-003-entity-resolution.md",
-      "status": "draft",
-      "priority": 8,
-      "estimate": "2sp",
-      "epic": "llm_backlog",
-      "dependencies": [],
-      "labels": [
-        "llm",
-        "entity-resolution"
-      ],
-      "owner": "team-llm",
-      "created": "2025-08-27",
-      "last_updated": "2025-08-27"
-    },
-    {
-      "id": "LLM-004",
-      "title": "Regime-change detection from weekly summaries",
-      "branch_name": "llm-004-regime-change-detection-from-weekly-summaries",
-      "file_path": "backlog/core/LLM-004-regime-change-detection.md",
-      "status": "draft",
-      "priority": 13,
-      "estimate": "3sp",
-      "epic": "llm_backlog",
-      "dependencies": [
-        "LLM-001",
-        "LLM-003"
-      ],
-      "labels": [
-        "llm",
-        "regime-detection"
-      ],
-      "owner": "team-llm",
-      "created": "2025-08-27",
-      "last_updated": "2025-08-24"
-    },
-    {
-      "id": "LLM-005",
-      "title": "Injury override & starter availability signal",
-      "branch_name": "llm-005-injury-override-starter-availability-signal",
-      "file_path": "backlog/core/LLM-005-injury-override-signal.md",
-      "status": "draft",
-      "priority": 99,
-      "estimate": "2sp",
-      "epic": "llm_backlog",
-      "dependencies": [],
-      "labels": [
-        "llm",
-        "injuries"
-      ],
-      "owner": "team-llm",
-      "created": "2025-08-27",
-      "last_updated": "2025-08-27"
-    },
-    {
-      "id": "LLM-006",
-      "title": "Batch processing optimization for LLM features",
-      "branch_name": "llm-006-batch-processing-optimization-for-llm-features",
-      "file_path": "backlog/core/LLM-006-batch-processing-optimization.md",
-      "status": "draft",
-      "priority": 99,
-      "estimate": "2sp",
-      "epic": "llm_backlog",
-      "dependencies": [
-        "LLM-001",
-        "INF-003"
-      ],
-      "labels": [
-        "llm",
-        "optimization",
-        "batch"
-      ],
-      "owner": "team-llm",
-      "created": "2025-08-27",
-      "last_updated": "2025-08-24"
-    },
-    {
-      "id": "LLM-007-sales-pitch-personalization",
-      "title": "Personalized AI Sales Pitch Generation",
-      "branch_name": "llm-007-sales-pitch-personalization-personalized-ai-sales-pitch-generation",
-      "file_path": "backlog/core/LLM-007-sales-pitch-personalization.md",
-      "status": "backlog",
-      "priority": 99,
-      "estimate": "TBD",
-      "epic": "llm_backlog",
-      "dependencies": [
-        "AI_GENERATED_SALES_PITCH",
-        "UI-002-sales-pitch-integration"
-      ],
-      "labels": [
-        "llm",
-        "personalization",
-        "ai",
-        "user-experience"
-      ],
-      "owner": "Neo Starlord of Thunder",
-      "created": "2025-08-26",
-      "last_updated": "2025-08-27"
-    },
-    {
-      "id": "MOD-001",
-      "title": "Rebaseline ATS/ML/Total models with clean features",
-      "branch_name": "mod-001-rebaseline-atsmltotal-models-with-clean-features",
-      "file_path": "backlog/modeling/MOD-001-base-ats-model.md",
-      "status": "draft",
-      "priority": 99,
-      "estimate": "5sp",
-      "epic": "llm_backlog",
-      "dependencies": [
-        "LLM-001",
-        "ING-002"
-      ],
-      "labels": [
-        "modeling",
-        "ats"
-      ],
-      "owner": "modeling-team",
-      "created": "2025-08-27",
-      "last_updated": "2025-08-24"
-    },
-    {
-      "id": "MOD-002",
-      "title": "Meta-model stacker with LLM-aware weighting",
-      "branch_name": "mod-002-meta-model-stacker-with-llm-aware-weighting",
-      "file_path": "backlog/modeling/MOD-002-stacker-meta-model.md",
-      "status": "draft",
-      "priority": 12,
-      "estimate": "5sp",
-      "epic": "llm_backlog",
-      "dependencies": [
-        "MOD-001"
-      ],
-      "labels": [
-        "modeling",
-        "stacking"
-      ],
-      "owner": "modeling-team",
-      "created": "2025-08-27",
-      "last_updated": "2025-08-24"
-    },
-    {
-      "id": "MOD-003",
-      "title": "Probability calibration & reliability curves",
-      "branch_name": "mod-003-probability-calibration-reliability-curves",
-      "file_path": "backlog/modeling/MOD-003-probability-calibration.md",
-      "status": "draft",
-      "priority": 99,
-      "estimate": "3sp",
-      "epic": "llm_backlog",
-      "dependencies": [
-        "MOD-001"
-      ],
-      "labels": [
-        "modeling",
-        "calibration"
-      ],
-      "owner": "modeling-team",
-      "created": "2025-08-27",
-      "last_updated": "2025-08-24"
-    },
-    {
-      "id": "MOD-004",
-      "title": "Abstention and do-not-bet logic",
-      "branch_name": "mod-004-abstention-and-do-not-bet-logic",
-      "file_path": "backlog/modeling/MOD-004-abstention-logic.md",
-      "status": "draft",
-      "priority": 99,
-      "estimate": "3sp",
-      "epic": "llm_backlog",
-      "dependencies": [
-        "MOD-003"
-      ],
-      "labels": [
-        "modeling",
-        "abstention"
-      ],
-      "owner": "modeling-team",
-      "created": "2025-08-27",
-      "last_updated": "2025-08-24"
-    },
-    {
-      "id": "MOD-006",
-      "title": "Production model calibration monitoring",
-      "branch_name": "mod-006-production-model-calibration-monitoring",
-      "file_path": "backlog/modeling/MOD-005-calibration-monitoring.md",
-      "status": "draft",
-      "priority": 99,
-      "estimate": "2sp",
-      "epic": "llm_backlog",
-      "dependencies": [
-        "MOD-001",
-        "MOD-002"
-      ],
-      "labels": [
-        "modeling",
-        "monitoring",
-        "calibration"
-      ],
-      "owner": "modeling-team",
-      "created": "2025-08-27",
-      "last_updated": "2025-08-27"
-    },
-    {
-      "id": "QLT-002",
-      "title": "Structured logging & lightweight monitoring",
-      "branch_name": "qlt-002-structured-logging-lightweight-monitoring",
-      "file_path": "backlog/quality/QLT-001-logging-monitoring.md",
-      "status": "draft",
-      "priority": 99,
-      "estimate": "2sp",
-      "epic": "llm_backlog",
-      "dependencies": [],
-      "labels": [
-        "logging",
-        "monitoring"
-      ],
-      "owner": "qa-team",
-      "created": "2025-08-27",
-      "last_updated": "2025-08-24"
-    },
-    {
-      "id": "QLT-003",
-      "title": "Feature store monitoring and drift detection",
-      "branch_name": "qlt-003-feature-store-monitoring-and-drift-detection",
-      "file_path": "backlog/quality/QLT-002-feature-monitoring-drift.md",
-      "status": "draft",
-      "priority": 99,
-      "estimate": "3sp",
-      "epic": "llm_backlog",
-      "dependencies": [],
-      "labels": [
-        "quality",
-        "monitoring",
-        "drift"
-      ],
-      "owner": "qa-team",
-      "created": "2025-08-27",
-      "last_updated": "2025-08-27"
-    },
-    {
-      "id": "QLT-004",
-      "title": "Production Data Quality Monitoring",
-      "branch_name": "qlt-004-production-data-quality-monitoring",
-      "file_path": "backlog/quality/QLT-003-production-data-quality-monitoring.md",
-      "status": "draft",
-      "priority": 99,
-      "estimate": "3sp",
-      "epic": "llm_backlog",
-      "dependencies": [
-        "QLT-001"
-      ],
-      "labels": [
-        "quality",
-        "data",
-        "production"
-      ],
-      "owner": "qa-team",
-      "created": "2025-08-27",
-      "last_updated": "2025-08-25"
-    },
-    {
-      "id": "UI-001",
-      "title": "Landing page with daily games & confidence",
-      "branch_name": "ui-001-landing-page-with-daily-games-confidence",
-      "file_path": "backlog/ui/UI-004-landing-page-cards.md",
-      "status": "draft",
-      "priority": 99,
-      "estimate": "3sp",
-      "epic": "llm_backlog",
-      "dependencies": [
-        "LLM-001"
-      ],
-      "labels": [
-        "ui",
-        "landing"
-      ],
-      "owner": "ui-team",
-      "created": "2025-08-27",
-      "last_updated": "2025-08-24"
-    },
-    {
-      "id": "UI-002",
-      "title": "Game detail page with rationale and signals",
-      "branch_name": "ui-002-game-detail-page-with-rationale-and-signals",
-      "file_path": "backlog/ui/UI-005-game-detail-page.md",
-      "status": "draft",
-      "priority": 99,
-      "estimate": "3sp",
-      "epic": "llm_backlog",
-      "dependencies": [
-        "LLM-002",
-        "UI-001"
-      ],
-      "labels": [
-        "ui",
-        "game-detail"
-      ],
-      "owner": "ui-team",
-      "created": "2025-08-27",
-      "last_updated": "2025-08-24"
-    },
-    {
-      "id": "MOD-006",
-      "title": "User Story: Model Training & Evaluation",
-      "branch_name": "mod-006-user-story-model-training-evaluation",
-      "file_path": "backlog/modeling/MOD-006-model-training-evaluation.md",
-      "status": "accepted",
-      "priority": 99,
-      "estimate": 8,
-      "epic": "modeling",
-      "dependencies": [],
-      "labels": [
-        "modeling",
-        "evaluation",
-        "training"
-      ],
-      "owner": "AI Assistant",
-      "created": "2025-08-27",
-      "last_updated": "2025-08-25"
-    },
-    {
-      "id": "MOD-007",
-      "title": "Predictions Outputs-enhanced-formatting",
-      "branch_name": "mod-007-predictions-outputs-enhanced-formatting",
-      "file_path": "backlog/modeling/MOD-007-predictions-outputs-enhanced-formatting.md",
-      "status": "accepted",
-      "priority": 99,
-      "estimate": "TBD",
-      "epic": "modeling",
-      "dependencies": [],
-      "labels": [
-        "accepted"
-      ],
-      "owner": "Neo Starlord of Thunder",
-      "created": "2025-08-27",
-      "last_updated": "2025-08-27"
-    },
-    {
-      "id": "S02",
-      "title": "Story S02 — Twitter/X: Curated Accounts Ingestion",
-      "branch_name": "s02-story-s02-twitterx-curated-accounts-ingestion",
-      "file_path": "backlog/social_media/S02_x_curated_accounts_ingestion.md",
-      "status": "backlog",
-      "priority": 99,
-      "estimate": "TBD",
-      "epic": "social_media",
-      "dependencies": [],
-      "labels": [
-        "social-media"
-      ],
-      "owner": "Neo Starlord of Thunder",
-      "created": "2025-08-27",
-      "last_updated": "2025-08-27"
-    },
-    {
-      "id": "S03",
-      "title": "Story S03 — Twitter/X: Keyword & List Search",
-      "branch_name": "s03-story-s03-twitterx-keyword-list-search",
-      "file_path": "backlog/social_media/S03_x_keyword_and_list_search.md",
-      "status": "backlog",
-      "priority": 99,
-      "estimate": "TBD",
-      "epic": "social_media",
-      "dependencies": [],
-      "labels": [
-        "social-media"
-      ],
-      "owner": "Neo Starlord of Thunder",
-      "created": "2025-08-27",
-      "last_updated": "2025-08-27"
-    },
-    {
-      "id": "S04",
-      "title": "Story S04 — Bluesky: Curated Handles Ingestion",
-      "branch_name": "s04-story-s04-bluesky-curated-handles-ingestion",
-      "file_path": "backlog/social_media/S04_bluesky_curated_handles_ingestion.md",
-      "status": "backlog",
-      "priority": 99,
-      "estimate": "TBD",
-      "epic": "social_media",
-      "dependencies": [],
-      "labels": [
-        "social-media"
-      ],
-      "owner": "Neo Starlord of Thunder",
-      "created": "2025-08-27",
-      "last_updated": "2025-08-27"
-    },
-    {
-      "id": "S05",
-      "title": "Story S05 — Bluesky: Keyword/Graph Search",
-      "branch_name": "s05-story-s05-bluesky-keywordgraph-search",
-      "file_path": "backlog/social_media/S05_bluesky_keyword_and_graph_search.md",
-      "status": "backlog",
-      "priority": 99,
-      "estimate": "TBD",
-      "epic": "social_media",
-      "dependencies": [],
-      "labels": [
-        "social-media"
-      ],
-      "owner": "Neo Starlord of Thunder",
-      "created": "2025-08-27",
-      "last_updated": "2025-08-27"
-    },
-    {
-      "id": "S06",
-      "title": "Story S06 — Relevance Filter & Entity Linking for Social",
-      "branch_name": "s06-story-s06-relevance-filter-entity-linking-for-soci",
-      "file_path": "backlog/social_media/S06_relevance_filter_and_entity_linking.md",
-      "status": "backlog",
-      "priority": 99,
-      "estimate": "TBD",
-      "epic": "social_media",
-      "dependencies": [],
-      "labels": [
-        "social-media"
-      ],
-      "owner": "Neo Starlord of Thunder",
-      "created": "2025-08-27",
-      "last_updated": "2025-08-27"
-    },
-    {
-      "id": "S08",
-      "title": "Story S08 — Scheduling, Rate-Limits, Secrets & Checkpointing",
-      "branch_name": "s08-story-s08-scheduling-rate-limits-secrets-checkpoin",
-      "file_path": "backlog/social_media/S08_scheduling_ratelimits_secrets_checkpointing.md",
-      "status": "backlog",
-      "priority": 99,
-      "estimate": "TBD",
-      "epic": "social_media",
-      "dependencies": [],
-      "labels": [
-        "social-media"
-      ],
-      "owner": "Neo Starlord of Thunder",
-      "created": "2025-08-27",
-      "last_updated": "2025-08-27"
-    },
-    {
-      "id": "S09",
-      "title": "Story S09 — Feed Health, Metrics & Alerting for Social",
-      "branch_name": "s09-story-s09-feed-health-metrics-alerting-for-social",
-      "file_path": "backlog/social_media/S09_feed_health_metrics_alerting.md",
-      "status": "backlog",
-      "priority": 99,
-      "estimate": "TBD",
-      "epic": "social_media",
-      "dependencies": [],
-      "labels": [
-        "social-media"
-      ],
-      "owner": "Neo Starlord of Thunder",
-      "created": "2025-08-27",
-      "last_updated": "2025-08-27"
-    },
-    {
-      "id": "S10",
-      "title": "Story S10 — Compliance, Config Gating & Kill-Switch",
-      "branch_name": "s10-story-s10-compliance-config-gating-kill-switch",
-      "file_path": "backlog/social_media/S10_compliance_config_gating_killswitch.md",
-      "status": "backlog",
-      "priority": 99,
-      "estimate": "TBD",
-      "epic": "social_media",
-      "dependencies": [],
-      "labels": [
-        "social-media"
-      ],
-      "owner": "Neo Starlord of Thunder",
-      "created": "2025-08-27",
-      "last_updated": "2025-08-27"
-    },
-    {
-      "id": "S11",
-      "title": "Story S11 — UI/CLI Surfacing & Source Configuration",
-      "branch_name": "s11-story-s11-uicli-surfacing-source-configuration",
-      "file_path": "backlog/social_media/S11_ui_cli_source_configuration.md",
-      "status": "backlog",
-      "priority": 99,
-      "estimate": "TBD",
-      "epic": "social_media",
-      "dependencies": [],
-      "labels": [
-        "social-media"
-      ],
-      "owner": "Neo Starlord of Thunder",
-      "created": "2025-08-27",
-      "last_updated": "2025-08-27"
-    },
-    {
-      "id": "S12",
-      "title": "Story S12 — Evaluation: Does Social Improve Predictions?",
-      "branch_name": "s12-story-s12-evaluation-does-social-improve-predictio",
-      "file_path": "backlog/social_media/S12_evaluation_social_signal_lift.md",
-      "status": "backlog",
-      "priority": 99,
-      "estimate": "TBD",
-      "epic": "social_media",
-      "dependencies": [],
-      "labels": [
-        "social-media"
-      ],
-      "owner": "Neo Starlord of Thunder",
-      "created": "2025-08-27",
-      "last_updated": "2025-08-27"
-    },
-    {
-      "id": "SOC-001",
-      "title": "S07 Dedup And Crosspost Collapsing",
-      "branch_name": "soc-001-s07-dedup-and-crosspost-collapsing",
-      "file_path": "backlog/social_media/SOC-001-s07-dedup-and-crosspost-collapsing.md",
-      "status": "accepted",
-      "priority": 99,
-      "estimate": "TBD",
-      "epic": "social_media",
-      "dependencies": [],
-      "labels": [
-        "accepted"
-      ],
-      "owner": "Neo Starlord of Thunder",
-      "created": "2025-08-27",
-      "last_updated": "2025-08-27"
-    },
-    {
-      "id": "MODEL_TRAINING_EVALUATION",
-      "title": "User Story: Model Training & Evaluation",
-      "branch_name": "model_training_evaluation-user-story-model-training-evaluation",
-      "file_path": "backlog/models/MODEL_TRAINING_EVALUATION.md",
-      "status": "draft",
-      "priority": 99,
-      "estimate": 8,
-      "epic": "training",
-      "dependencies": [],
-      "labels": [
-        "model",
-        "training",
-        "evaluation"
-      ],
-      "owner": "TBD",
-      "created": "2025-08-27",
-      "last_updated": "2025-08-24"
-    },
-    {
-      "id": "UI-001",
-      "title": "Fix Inventory App Sidebar UI Layout Issues",
-      "branch_name": "ui-001-fix-inventory-app-sidebar-ui-layout-issues",
-      "file_path": "backlog/ui/UI-001-fix-inventory-sidebar-layout.md",
-      "status": "ready",
-      "priority": 11,
-      "estimate": "TBD",
-      "epic": "ui",
-      "dependencies": [],
-      "labels": [
-        "ui",
-        "frontend",
-        "inventory",
-        "streamlit"
-      ],
-      "owner": "Neo Starlord of Thunder",
-      "created": "2025-08-26",
-      "last_updated": "2025-08-27"
-    },
-    {
-      "id": "UI-003",
-      "title": "UI-003 - Data Source Management Web Interface",
-      "branch_name": "ui-003-ui-003---data-source-management-web-interface",
-      "file_path": "backlog/ui/UI-003-data-source-management-interface.md",
-      "status": "backlog",
-      "priority": 99,
-      "estimate": "TBD",
-      "epic": "ui",
-      "dependencies": [],
-      "labels": [
-        "ui",
-        "ui",
-        "data"
-      ],
-      "owner": "Neo Starlord of Thunder",
-      "created": "2025-08-27",
-      "last_updated": "2025-08-27"
-    },
-    {
-      "id": "UI-006",
-      "title": "Ui Architecture Quickstart",
-      "branch_name": "ui-006-ui-architecture-quickstart",
-      "file_path": "backlog/ui/UI-006-ui-architecture-quickstart.md",
-      "status": "accepted",
-      "priority": 99,
-      "estimate": "TBD",
-      "epic": "ui",
-      "dependencies": [],
-      "labels": [
-        "accepted"
-      ],
-      "owner": "Neo Starlord of Thunder",
-      "created": "2025-08-27",
-      "last_updated": "2025-08-27"
-    },
-    {
-      "id": "UI-007",
-      "title": "Ui Build Process Analysis",
-      "branch_name": "ui-007-ui-build-process-analysis",
-      "file_path": "backlog/ui/UI-007-ui-build-process-analysis.md",
-      "status": "accepted",
-      "priority": 99,
-      "estimate": "TBD",
-      "epic": "ui",
-      "dependencies": [],
-      "labels": [
-        "accepted"
-      ],
-      "owner": "Neo Starlord of Thunder",
-      "created": "2025-08-27",
-      "last_updated": "2025-08-27"
-    },
-    {
-      "id": "UI-008",
-      "title": "Web Build Process Update",
-      "branch_name": "ui-008-web-build-process-update",
-      "file_path": "backlog/ui/UI-008-web-build-process-update.md",
-      "status": "accepted",
-      "priority": 99,
-      "estimate": "TBD",
-      "epic": "ui",
-      "dependencies": [],
-      "labels": [
-        "accepted"
-      ],
-      "owner": "Neo Starlord of Thunder",
-      "created": "2025-08-27",
-      "last_updated": "2025-08-27"
-    },
-    {
-      "id": "UI-009",
-      "title": "Web Deployment Guide",
-      "branch_name": "ui-009-web-deployment-guide",
-      "file_path": "backlog/ui/UI-009-web-deployment-guide.md",
-      "status": "accepted",
-      "priority": 99,
-      "estimate": "TBD",
-      "epic": "ui",
-      "dependencies": [],
-      "labels": [
-        "accepted"
-      ],
-      "owner": "Neo Starlord of Thunder",
-      "created": "2025-08-27",
-      "last_updated": "2025-08-27"
-    },
-    {
-      "id": "ADH-004",
-      "title": "ADH-004-Vite-Glassmorphism-Framework-Integration - Vite-Glassmorphism-Framework-Integration",
-      "branch_name": "adh-004-adh-004-vite-glassmorphism-framework-integration--",
-      "file_path": "backlog/adhoc/ADH-004-Vite-Glassmorphism-Framework-Integration.md",
-      "status": "backlog",
-      "priority": 99,
-      "estimate": "TBD",
-      "epic": "unknown",
-      "dependencies": [],
-      "labels": [
-        "unknown"
-      ],
-      "owner": "Neo Starlord of Thunder",
-      "created": "2025-08-27",
-      "last_updated": "2025-08-27"
-    },
-    {
-      "id": "ADH-005",
-      "title": "ADH-005-AI-Sales-Pitch-Integration-Fix - AI-Sales-Pitch-Integration-Fix",
-      "branch_name": "adh-005-adh-005-ai-sales-pitch-integration-fix---ai-sales-",
-      "file_path": "backlog/adhoc/ADH-005-AI-Sales-Pitch-Integration-Fix.md",
-      "status": "backlog",
-      "priority": 99,
-      "estimate": "TBD",
-      "epic": "unknown",
-      "dependencies": [],
-      "labels": [
-        "unknown"
-      ],
-      "owner": "Neo Starlord of Thunder",
-      "created": "2025-08-27",
-      "last_updated": "2025-08-27"
-    },
-    {
-      "id": "ADH-006",
-      "title": "ADH-006-Docker-Preview-Command - Docker-Preview-Command",
-      "branch_name": "adh-006-adh-006-docker-preview-command---docker-preview-co",
-      "file_path": "backlog/adhoc/ADH-006-Docker-Preview-Command.md",
-      "status": "backlog",
-      "priority": 99,
-      "estimate": "TBD",
-      "epic": "unknown",
-      "dependencies": [],
-      "labels": [
-        "unknown"
-      ],
-      "owner": "Neo Starlord of Thunder",
-      "created": "2025-08-27",
-      "last_updated": "2025-08-27"
-    },
-    {
-      "id": "ADH-007",
-      "title": "ADH-007-UI-Redesign-Ideas - UI-Redesign-Ideas",
-      "branch_name": "adh-007-adh-007-ui-redesign-ideas---ui-redesign-ideas",
-      "file_path": "backlog/adhoc/ADH-007-UI-Redesign-Ideas.md",
-      "status": "backlog",
-      "priority": 99,
-      "estimate": "TBD",
-      "epic": "unknown",
-      "dependencies": [],
-      "labels": [
-        "unknown"
-      ],
-      "owner": "Neo Starlord of Thunder",
-      "created": "2025-08-27",
-      "last_updated": "2025-08-27"
-    },
-    {
-      "id": "PRIORITIZATION",
-      "title": "Prioritization",
-      "branch_name": "prioritization-prioritization",
-      "file_path": "backlog/PRIORITIZATION.md",
-      "status": "backlog",
-      "priority": 99,
-      "estimate": "TBD",
-      "epic": "unknown",
-      "dependencies": [],
-      "labels": [
-        "unknown"
-      ],
-      "owner": "Neo Starlord of Thunder",
-      "created": "2025-08-27",
-      "last_updated": "2025-08-27"
-    },
-    {
-      "id": "INGESTION-046A",
-      "title": "RSS Feed Enhancement Phase 1 - Analytics & Betting Core",
-      "branch_name": "ingestion-046a-rss-analytics-betting-core",
-      "file_path": "backlog/ingestion/INGESTION-046A-rss-enhancement-phase1.md",
-      "status": "completed",
-      "priority": 1,
-      "estimate": "5sp",
-      "epic": "ingestion",
-      "dependencies": [],
-      "labels": [
-        "rss",
-        "data-ingestion",
-        "analytics",
-        "betting",
-        "phase1"
-      ],
-      "owner": "data-team",
-      "created": "2025-08-28",
-      "last_updated": "2025-08-28"
-    },
-    {
-      "id": "INGESTION-046B",
-      "title": "RSS Feed Enhancement Phase 2 - Team Coverage Expansion",
-      "branch_name": "ingestion-046b-rss-team-coverage-expansion",
-      "file_path": "backlog/ingestion/INGESTION-046B-rss-enhancement-phase2.md",
-      "status": "completed",
-      "priority": 2,
-      "estimate": "3sp",
-      "epic": "ingestion",
-      "dependencies": [
-        "INGESTION-046A"
-      ],
-      "labels": [
-        "rss",
-        "data-ingestion",
-        "team-coverage",
-        "sbnation",
-        "local-media",
-        "phase2"
-      ],
-      "owner": "data-team",
-      "created": "2025-08-28",
-      "last_updated": "2025-08-28"
-    },
-    {
-      "id": "INGESTION-046C",
-      "title": "RSS Feed Enhancement Phase 3 - Specialized Coverage Complete",
-      "branch_name": "ingestion-046c-rss-specialized-coverage-complete",
-      "file_path": "backlog/ingestion/INGESTION-046C-rss-enhancement-phase3.md",
-      "status": "completed",
-      "priority": 3,
-      "estimate": "2sp",
-      "epic": "ingestion",
-      "dependencies": [
-        "INGESTION-046B"
-      ],
-      "labels": [
-        "rss",
-        "data-ingestion",
-        "draft",
-        "statistics",
-        "international",
-        "specialized",
-        "phase3"
-      ],
-      "owner": "data-team",
-      "created": "2025-08-28",
-      "last_updated": "2025-08-28"
-    },
-    {
-      "title": "Real-time Performance Monitoring Dashboard",
-      "epic": "ui",
-      "priority": 99,
-      "estimate": "5sp",
-      "labels": [
-        "dashboard",
-        "monitoring",
-        "real-time"
-      ],
-      "author": "story-ingestor-demo",
-      "description": "Create a real-time dashboard to monitor model performance, data ingestion status, and system health.",
-      "user_story": "**As a** sports analytics platform administrator  \n**I want** a real-time dashboard showing system performance and health metrics  \n**So that** I can quickly identify and respond to issues before they impact users",
-      "acceptance_criteria": [
-        "Display live model accuracy metrics for active predictions",
-        "Show data ingestion pipeline status and lag times",
-        "Monitor system resource usage (CPU, memory, disk)",
-        "Alert on performance degradation or failures",
-        "Allow drill-down into specific metrics and time ranges",
-        "Update metrics in real-time (< 30 second refresh)",
-        "Dashboard displays all required metrics in real-time",
-        "Performance tests show minimal impact on system resources",
-        "Mobile-responsive design implemented",
-        "Unit and integration tests written",
-        "Documentation updated with configuration and usage instructions",
-        "Security review completed for admin access controls"
-      ],
-      "id": "UI-010",
-      "branch_name": "ui-010-real-time-performance-monitoring-dashboard",
-      "status": "backlog",
-      "dependencies": [],
-      "created": "2025-08-28",
-      "last_updated": "2025-08-28",
-      "owner": "",
-      "file_path": "backlog/ui/UI-010-Real-time_Performance_Monitoring_Dashboard.md"
     },
     {
       "id": "ADH-024",
@@ -3604,5 +1814,4 @@
       "last_updated": "2025-08-28"
     }
   ]
->>>>>>> 7dcf213a
 }