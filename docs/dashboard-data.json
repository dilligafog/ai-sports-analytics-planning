--- conflicted
+++ resolved
@@ -1,16 +1,5 @@
 {
   "summary": {
-<<<<<<< HEAD
-    "total_stories": 97,
-    "health_score": 100.0,
-    "prioritized_stories": 97,
-    "automation_rate": 0.0,
-    "last_updated": "2025-08-29T00:16:46.972719"
-  },
-  "velocity": {
-    "generated_at": "2025-08-29T00:16:46.972081",
-    "total_stories": 97,
-=======
     "total_stories": 98,
     "health_score": 99.8,
     "prioritized_stories": 97,
@@ -20,25 +9,16 @@
   "velocity": {
     "generated_at": "2025-08-29T04:14:15.815150",
     "total_stories": 98,
->>>>>>> ab1ba31a
     "status_breakdown": {
       "accepted": 41,
       "completed": 8,
       "backlog": 21,
       "draft": 24,
-<<<<<<< HEAD
-      "active": 2,
-      "ready": 1
-    },
-    "epic_breakdown": {
-      "adhoc": 27,
-=======
       "active": 3,
       "ready": 1
     },
     "epic_breakdown": {
       "adhoc": 28,
->>>>>>> ab1ba31a
       "core": 11,
       "data-sources": 1,
       "infrastructure": 7,
@@ -50,11 +30,7 @@
       "ui": 7
     },
     "epic_completion_rates": {
-<<<<<<< HEAD
-      "adhoc": 81.5,
-=======
       "adhoc": 78.6,
->>>>>>> ab1ba31a
       "core": 100.0,
       "data-sources": 100.0,
       "infrastructure": 28.6,
@@ -270,39 +246,23 @@
     ]
   },
   "health": {
-<<<<<<< HEAD
-    "generated_at": "2025-08-29T00:16:46.972160",
-    "health_score": 100.0,
-    "quality_issues": {
-      "missing_estimates": 0,
-      "missing_owners": 0,
-=======
     "generated_at": "2025-08-29T04:14:15.815253",
     "health_score": 99.8,
     "quality_issues": {
       "missing_estimates": 0,
       "missing_owners": 1,
->>>>>>> ab1ba31a
       "missing_acceptance_criteria": 0,
       "long_titles": 1,
       "stale_stories": 0
     },
     "age_distribution": {
-<<<<<<< HEAD
-      "new": 97,
-=======
       "new": 98,
->>>>>>> ab1ba31a
       "medium": 0,
       "old": 0,
       "stale": 0
     },
     "epic_balance": {
-<<<<<<< HEAD
-      "adhoc": 27,
-=======
       "adhoc": 28,
->>>>>>> ab1ba31a
       "core": 11,
       "data-sources": 1,
       "infrastructure": 7,
@@ -316,15 +276,9 @@
     "recommendations": []
   },
   "priority": {
-<<<<<<< HEAD
-    "generated_at": "2025-08-29T00:16:46.972202",
-    "total_prioritized": 97,
-    "total_unprocessed": 0,
-=======
     "generated_at": "2025-08-29T04:14:15.815319",
     "total_prioritized": 97,
     "total_unprocessed": 1,
->>>>>>> ab1ba31a
     "priority_heatmap": {
       "adhoc": {
         "Medium (11-20)": 18,
@@ -378,13 +332,6 @@
       "llm": 22,
       "modeling": 2
     },
-<<<<<<< HEAD
-    "unprocessed_by_epic": {},
-    "priority_recommendations": []
-  },
-  "workflow": {
-    "generated_at": "2025-08-29T00:16:46.972714",
-=======
     "unprocessed_by_epic": {
       "adhoc": 1
     },
@@ -394,7 +341,6 @@
   },
   "workflow": {
     "generated_at": "2025-08-29T04:14:15.816127",
->>>>>>> ab1ba31a
     "automation_adoption": {
       "auto_created_stories": 0,
       "template_usage": 0,
@@ -404,11 +350,7 @@
       "draft": 24,
       "backlog": 21,
       "ready": 1,
-<<<<<<< HEAD
-      "active": 2,
-=======
       "active": 3,
->>>>>>> ab1ba31a
       "completed": 8,
       "accepted": 41
     },
@@ -416,15 +358,9 @@
       "small": 22,
       "medium": 64,
       "large": 9,
-<<<<<<< HEAD
-      "unknown": 2
-    },
-    "workflow_efficiency": 61.4,
-=======
       "unknown": 3
     },
     "workflow_efficiency": 61.5,
->>>>>>> ab1ba31a
     "velocity_trends": {
       "weekly_completion_rate": 4.1,
       "total_completed": 49,
@@ -470,11 +406,7 @@
           "high": 7,
           "medium": 18,
           "low": 0,
-<<<<<<< HEAD
-          "unassigned": 0
-=======
           "unassigned": 1
->>>>>>> ab1ba31a
         },
         "core": {
           "critical": 0,
@@ -619,11 +551,7 @@
           "type": "epic",
           "location": "adhoc",
           "severity": "medium",
-<<<<<<< HEAD
-          "count": 27,
-=======
           "count": 28,
->>>>>>> ab1ba31a
           "recommendation": "Consider splitting adhoc epic or adding resources"
         },
         {
@@ -639,19 +567,11 @@
         "completed": 8,
         "backlog": 21,
         "draft": 24,
-<<<<<<< HEAD
-        "active": 2,
-        "ready": 1
-      },
-      "epic_workload": {
-        "adhoc": 27,
-=======
         "active": 3,
         "ready": 1
       },
       "epic_workload": {
         "adhoc": 28,
->>>>>>> ab1ba31a
         "core": 11,
         "data-sources": 1,
         "infrastructure": 7,
@@ -666,13 +586,8 @@
     },
     "predictive_metrics": {
       "completion_forecast": {
-<<<<<<< HEAD
-        "estimated_weeks": 11.4,
-        "confidence_level": 63.97182130584193,
-=======
         "estimated_weeks": 11.7,
         "confidence_level": 63.83333333333333,
->>>>>>> ab1ba31a
         "current_velocity": 4.2
       },
       "risk_assessment": [
@@ -683,26 +598,15 @@
           "impact": "2-3 week delay potential"
         }
       ],
-<<<<<<< HEAD
-      "success_probability": 64.0,
-      "key_metrics": {
-        "completion_rate": 50.5,
-        "remaining_work": 48,
-=======
       "success_probability": 63.8,
       "key_metrics": {
         "completion_rate": 50.0,
         "remaining_work": 49,
->>>>>>> ab1ba31a
         "velocity_trend": "stable"
       }
     },
     "quality_metrics": {
-<<<<<<< HEAD
-      "overall_quality_score": 49.3,
-=======
       "overall_quality_score": 48.9,
->>>>>>> ab1ba31a
       "quality_indicators": {
         "stories_with_estimates": 0,
         "stories_with_owners": 97,
@@ -735,15 +639,6 @@
           "completion_rate": 71.4
         },
         "operational_efficiency": {
-<<<<<<< HEAD
-          "total_stories": 27,
-          "completed_stories": 22,
-          "completion_rate": 81.5
-        }
-      },
-      "epic_distribution": {
-        "adhoc": 27,
-=======
           "total_stories": 28,
           "completed_stories": 22,
           "completion_rate": 78.6
@@ -751,7 +646,6 @@
       },
       "epic_distribution": {
         "adhoc": 28,
->>>>>>> ab1ba31a
         "core": 11,
         "data-sources": 1,
         "infrastructure": 7,
@@ -784,11 +678,7 @@
           "cost_reduction": 45
         }
       },
-<<<<<<< HEAD
-      "alignment_score": 63.9,
-=======
       "alignment_score": 63.2,
->>>>>>> ab1ba31a
       "recommendations": [
         "Focus on completing high-priority core platform stories",
         "Balance effort across strategic themes",
